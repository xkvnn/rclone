--- conflicted
+++ resolved
@@ -18,11 +18,8 @@
 
 	// Active file systems
 	_ "github.com/ncw/rclone/drive"
-<<<<<<< HEAD
+	_ "github.com/ncw/rclone/dropbox"
 	_ "github.com/ncw/rclone/googlecloudstorage"
-=======
-	_ "github.com/ncw/rclone/dropbox"
->>>>>>> dfc8a375
 	_ "github.com/ncw/rclone/local"
 	_ "github.com/ncw/rclone/s3"
 	_ "github.com/ncw/rclone/swift"
